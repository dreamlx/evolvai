"""
The Serena Model Context Protocol (MCP) Server
"""

import inspect
import json
import os
import platform
import sys
import traceback
from abc import ABC
from collections import defaultdict
from collections.abc import Callable, Generator, Iterable
from logging import Logger
from pathlib import Path
from typing import Any, TypeVar, cast

import yaml
from sensai.util import logging
from sensai.util.string import dict_string

from multilspy import SyncLanguageServer
from multilspy.multilspy_config import Language, MultilspyConfig
from multilspy.multilspy_logger import MultilspyLogger
from multilspy.multilspy_types import SymbolKind
from serena.gui_log_viewer import GuiLogViewer, GuiLogViewerHandler
from serena.llm.prompt_factory import PromptFactory
from serena.symbol import SymbolLocation, SymbolManager
from serena.util.file_system import scan_directory
from serena.util.inspection import iter_subclasses
from serena.util.shell import execute_shell_command

log = logging.getLogger(__name__)
LOG_FORMAT = "%(levelname)-5s %(asctime)-15s %(name)s:%(funcName)s:%(lineno)d - %(message)s"
TTool = TypeVar("TTool", bound="Tool")
SUCCESS_RESULT = "OK"


class LinesRead:
    def __init__(self) -> None:
        self.files: dict[str, set[tuple[int, int]]] = defaultdict(lambda: set())

    def add_lines_read(self, relative_path: str, lines: tuple[int, int]) -> None:
        self.files[relative_path].add(lines)

    def were_lines_read(self, relative_path: str, lines: tuple[int, int]) -> bool:
        lines_read_in_file = self.files[relative_path]
        return lines in lines_read_in_file

    def invalidate_lines_read(self, relative_path: str) -> None:
        if relative_path in self.files:
            del self.files[relative_path]


class SerenaAgent:
    def __init__(self, project_file_path: str, start_language_server: bool = False):
        """
        :param project_file_path: the project configuration file path (.yml)
        :param start_language_server: whether to start the language server immediately and manage its
            lifecycle internally
        """
        self._start_language_server = start_language_server

        if not os.path.exists(project_file_path):
            print(f"Project file not found: {project_file_path}", file=sys.stderr)
            sys.exit(1)

        # read project configuration
        with open(project_file_path, encoding="utf-8") as f:
            project_config = yaml.safe_load(f)
        self.project_config = project_config
        self.language = Language(project_config["language"])
        self.project_root = str(Path(project_config["project_root"]).resolve())

        # enable GUI log window
        enable_gui_log = project_config.get("gui_log_window", True)
        self._gui_log_handler = None
        if enable_gui_log:
            if platform.system() == "Darwin":
                log.warning("GUI log window is not supported on macOS")
            else:
                log_level = project_config.get("gui_log_level", logging.INFO)
                if Logger.root.level > log_level:
                    log.info(f"Root logger level is higher than GUI log level; changing the root logger level to {log_level}")
                    Logger.root.setLevel(log_level)
                self._gui_log_handler = GuiLogViewerHandler(GuiLogViewer(title="Serena Logs"), level=log_level, format_string=LOG_FORMAT)
                Logger.root.addHandler(self._gui_log_handler)

        log.info(
            f"Starting serena server for project {project_file_path} (language={self.language}, root={self.project_root}); "
            f"process id={os.getpid()}, parent process id={os.getppid()}"
        )

        # create and start the language server instance
        self._config = MultilspyConfig(code_language=self.language)
        self._ls_logger = MultilspyLogger()
        self.language_server = SyncLanguageServer.create(self._config, self._ls_logger, self.project_root)

        self.prompt_factory = PromptFactory()
        self.symbol_manager = SymbolManager(self.language_server, self)
        self.memories_manager = MemoriesManager(os.path.join(self.get_serena_managed_dir(), "memories"))
        self.lines_read = LinesRead()

        # find all tool classes and instantiate them
        excluded_tools = project_config.get("excluded_tools", [])
        self._all_tools: dict[type[Tool], Tool] = {}
        self.tools: dict[type[Tool], Tool] = {}
        for tool_class in iter_tool_classes():
            tool_instance = tool_class(self)
            self._all_tools[tool_class] = tool_instance
            if (tool_name := tool_class.get_name()) in excluded_tools:
                log.info(f"Skipping tool {tool_name} because it is in the exclude list")
                continue
            self.tools[tool_class] = tool_instance
        log.info(f"Loaded tools: {', '.join([tool.get_name() for tool in self.tools.values()])}")

        # If GUI log window is enabled, set the tool names for highlighting
        if self._gui_log_handler is not None:
            tool_names = [tool.get_name() for tool in self.tools.values()]
            self._gui_log_handler.log_viewer.set_tool_names(tool_names)
        # start the language server if requested
        if self._start_language_server:
            log.info("Starting the language server ...")
            self.language_server.start()
            if not self.language_server.is_running():
                raise RuntimeError(f"Failed to start the language server for {self.language} and project {self.project_root}")

    def reset_language_server(self) -> None:
        self.language_server.stop()
        self.language_server.start()
        if not self.language_server.is_running():
            raise RuntimeError(f"Failed to start (reset) the language server for {self.language} and project {self.project_root}")

    def get_tool(self, tool_class: type[TTool]) -> TTool:
        return self._all_tools[tool_class]  # type: ignore

    def print_tool_overview(self) -> None:
        _print_tool_overview(self.tools.values())

    def get_serena_managed_dir(self) -> str:
        return os.path.join(self.project_root, ".serena")

    def mark_file_modified(self, relativ_path: str) -> None:
        self.lines_read.invalidate_lines_read(relativ_path)

    def __del__(self) -> None:
        """
        Destructor to clean up the language server instance and GUI logger
        """
        if not hasattr(self, "_is_initialized"):
            return
        log.info("SerenaAgent is shutting down ...")
        if self._start_language_server:
            log.info("Stopping the language server ...")
            self.language_server.stop()
        if self._gui_log_handler:
            log.info("Stopping the GUI log window ...")
            self._gui_log_handler.stop_viewer()
            Logger.root.removeHandler(self._gui_log_handler)


class MemoriesManager:
    def __init__(self, memory_dir: str):
        self._memory_dir = Path(memory_dir)
        self._memory_dir.mkdir(parents=True, exist_ok=True)

    def _get_memory_file_path(self, memory_file_name: str) -> Path:
        return self._memory_dir / memory_file_name

    def load_memory(self, memory_file_name: str) -> str:
        memory_file_path = self._get_memory_file_path(memory_file_name)
        if not memory_file_path.exists():
            return f"Memory file {memory_file_name} not found, consider creating it with the `write_memory` tool if you need it."
        with open(memory_file_path, encoding="utf-8") as f:
            return f.read()

    def save_memory(self, memory_file_name: str, content: str) -> str:
        memory_file_path = self._get_memory_file_path(memory_file_name)
        with open(memory_file_path, "w", encoding="utf-8") as f:
            f.write(content)
        return f"Memory file {memory_file_name} written."

    def list_memories(self) -> list[str]:
        return [f.name for f in self._memory_dir.iterdir() if f.is_file()]

    def delete_memory(self, memory_file_name: str) -> str:
        memory_file_path = self._get_memory_file_path(memory_file_name)
        memory_file_path.unlink()
        return f"Memory file {memory_file_name} deleted."


class Component(ABC):
    def __init__(self, agent: "SerenaAgent"):
        self.agent = agent

    @property
    def language_server(self) -> SyncLanguageServer:
        return self.agent.language_server

    @property
    def project_root(self) -> str:
        return self.agent.project_root

    @property
    def project_config(self) -> dict[str, Any]:
        return self.agent.project_config

    @property
    def prompt_factory(self) -> PromptFactory:
        return self.agent.prompt_factory

    @property
    def memories_manager(self) -> MemoriesManager:
        return self.agent.memories_manager

    @property
    def symbol_manager(self) -> SymbolManager:
        return self.agent.symbol_manager


_DEFAULT_MAX_ANSWER_LENGTH = int(2e5)


class Tool(Component):
    # NOTE: each tool should implement the apply method, which is then used in
    # the central method of the Tool class `apply_ex`.
    # Failure to do so will result in a RuntimeError at tool execution time.
    # The apply method is not declared as part of the base Tool interface since we cannot
    # know the signature of the (input parameters of the) method in advance.
    #
    # The docstring and types of the apply method are used to generate the tool description
    # (which is use by the LLM, so a good description is important)
    # and to validate the tool call arguments.

    @classmethod
    def get_name(cls) -> str:
        name = cls.__name__
        if name.endswith("Tool"):
            name = name[:-4]
        # convert to snake_case
        name = "".join(["_" + c.lower() if c.isupper() else c for c in name]).lstrip("_")
        return name

    def get_apply_fn(self) -> Callable:
        apply_fn = getattr(self, "apply")
        if apply_fn is None:
            raise RuntimeError(f"apply not defined in {self}. Did you forget to implement it?")
        return apply_fn

    @classmethod
    def get_tool_description(cls) -> str:
        docstring = cls.__doc__
        if docstring is None:
            return ""
        return docstring.strip()

    def get_function_description(self) -> str:
        apply_fn = self.get_apply_fn()
        docstring = apply_fn.__doc__
        if docstring is None:
            raise Exception(f"Missing docstring for {self}")
        return docstring

    def _log_tool_application(self, frame: Any) -> None:
        params = {}
        ignored_params = {"self", "log_call", "catch_exceptions", "args", "apply_fn"}
        for param, value in frame.f_locals.items():
            if param in ignored_params:
                continue
            if param == "kwargs":
                params.update(value)
            else:
                params[param] = value
        log.info(f"{self.get_name()}: {dict_string(params)}")

    @staticmethod
    def _limit_length(result: str, max_answer_chars: int) -> str:
        if (n_chars := len(result)) > max_answer_chars:
            result = (
                f"The answer is too long ({n_chars} characters). "
                + "Please try a more specific tool query or raise the max_answer_chars parameter."
            )
        return result

    def apply_ex(self, log_call: bool = True, catch_exceptions: bool = True, **kwargs) -> str:  # type: ignore
        """
        Applies the tool with the given arguments
        """
<<<<<<< HEAD
        if not self.language_server.is_running():
            self.agent.reset_language_server()

        apply_fn = getattr(self, "apply")
        if apply_fn is None:
            raise ValueError(f"apply not defined in {self}")

=======
        apply_fn = self.get_apply_fn()
>>>>>>> 81e9d5a3
        if log_call:
            self._log_tool_application(inspect.currentframe())
        try:
            result = apply_fn(**kwargs)
        except Exception as e:
            if not catch_exceptions:
                raise
            msg = f"Error executing tool: {e}\n{traceback.format_exc()}"
            log.error(f"Error executing tool: {e}", exc_info=e)
            result = msg
        if log_call:
            log.info(f"Result: {result}")
        return result


class ReadFileTool(Tool):
    """
    Reads a file within the project directory.
    """

    def apply(
        self, relative_path: str, start_line: int = 0, end_line: int | None = None, max_answer_chars: int = _DEFAULT_MAX_ANSWER_LENGTH
    ) -> str:
        """
        Reads the given file or a chunk of it. Generally, symbolic operations
        like find_symbol or find_referencing_symbols should be preferred if you know which symbols you are looking for.
        Reading the entire file is only recommended if there is no other way to get the content required for the task.

        :param relative_path: the relative path to the file to read
        :param start_line: the 0-based index of the first line to be retrieved.
        :param end_line: the 0-based index of the last line to be retrieved (inclusive). If None, read until the end of the file.
        :param max_answer_chars: if the file (chunk) is longer than this number of characters,
            no content will be returned. Don't adjust unless there is really no other way to get the content
            required for the task.
        :return: the full text of the file at the given relative path
        """
        result = self.language_server.retrieve_full_file_content(relative_path)
        result_lines = result.splitlines()
        if end_line is None:
            result_lines = result_lines[start_line:]
        else:
            self.agent.lines_read.add_lines_read(relative_path, (start_line, end_line))
            result_lines = result_lines[start_line : end_line + 1]
        result = "\n".join(result_lines)

        return self._limit_length(result, max_answer_chars)


class CreateTextFileTool(Tool):
    """
    Creates/overwrites a file in the project directory.
    """

    def apply(self, relative_path: str, content: str) -> str:
        """
        Write a new file (or overwrite an existing file). For existing files, it is strongly recommended
        to use symbolic operations like replace_symbol_body or insert_after_symbol/insert_before_symbol, if possible.
        You can also use insert_at_line to insert content at a specific line for existing files if the symbolic operations
        are not the right choice for what you want to do.

        :param relative_path: the relative path to the file to create
        :param content: the (utf-8-encoded) content to write to the file
        :return: a message indicating success or failure
        """
        absolute_path = os.path.join(self.project_root, relative_path)
        os.makedirs(os.path.dirname(absolute_path), exist_ok=True)
        with open(absolute_path, "w", encoding="utf-8") as f:
            f.write(content)
        return f"File created: {relative_path}"


class ListDirTool(Tool):
    """
    Lists files and directories in the given directory (optionally with recursion).
    """

    def apply(self, relative_path: str, recursive: bool, max_answer_chars: int = _DEFAULT_MAX_ANSWER_LENGTH) -> str:
        """
        :param relative_path: the relative path to the directory to list; pass "." to scan the project root
        :param recursive: whether to scan subdirectories recursively
        :param max_answer_chars: if the output is longer than this number of characters,
            no content will be returned. Don't adjust unless there is really no other way to get the content
            required for the task.
        :return: a JSON object with the names of directories and files within the given directory
        """
        dirs, files = scan_directory(
            os.path.join(self.project_root, relative_path),
            relative_to=self.project_root,
            recursive=recursive,
            ignored_dirs=self.project_config["ignored_dirs"],
        )
        result = json.dumps({"dirs": dirs, "files": files})
        return self._limit_length(result, max_answer_chars)


class GetDirOverviewTool(Tool):
    """
    Gets an overview of the top-level symbols defined in all files within a given directory.
    """

    def apply(self, relative_path: str, max_answer_chars: int = _DEFAULT_MAX_ANSWER_LENGTH) -> str:
        """
        Gets an overview of the given directory.
        For each file in the directory, we list the top-level symbols in the file (name, kind, line).
        Use this tool to get a high-level understanding of the code symbols inside a directory.

        :param relative_path: the relative path to the directory to get the overview of
        :param max_answer_chars: if the overview is longer than this number of characters,
            no content will be returned. Don't adjust unless there is really no other way to get the content
            required for the task. If the overview is too long, you should use a smaller directory instead,
            (e.g. a subdirectory).
        :return: a JSON object mapping relative paths of all contained files to info about top-level symbols in the file (name, kind, line, column).
        """
        path_to_symbol_infos = self.language_server.request_dir_overview(relative_path)
        result = {}
        for file_path, symbols in path_to_symbol_infos.items():
            result[file_path] = [_tuple_to_info(*symbol_info) for symbol_info in symbols]

        result_json_str = json.dumps(result)
        return self._limit_length(result_json_str, max_answer_chars)


class GetDocumentOverviewTool(Tool):
    """
    Gets an overview of the top-level symbols defined in a given file.
    """

    def apply(self, relative_path: str, max_answer_chars: int = _DEFAULT_MAX_ANSWER_LENGTH) -> str:
        """
        Use this tool to get a high-level understanding of the code symbols in a file. It often makes sense
        to call this before targeted reading, searching or editing operations on the code symbols in the file,
        as the output will contain a lot of information about names and lines.

        :param relative_path: the relative path to the file to get the overview of
        :param max_answer_chars: if the overview is longer than this number of characters,
            no content will be returned. Don't adjust unless there is really no other way to get the content
            required for the task.
        :return: a JSON object with the info (name, kind, line, column) of all top-level symbols in the file.
        """
        result = self.language_server.request_document_overview(relative_path)
        result_json_str = json.dumps([_tuple_to_info(*symbol_info) for symbol_info in result])
        return self._limit_length(result_json_str, max_answer_chars)


class FindSymbolTool(Tool):
    """
    Performs a global (or local) search for symbols with/containing a given name/substring (optionally filtered by type).
    """

    def apply(
        self,
        name: str,
        depth: int = 0,
        include_body: bool = False,
        include_kinds: list[int] | None = None,
        exclude_kinds: list[int] | None = None,
        substring_matching: bool = False,
        dir_relative_path: str | None = None,
        max_answer_chars: int = _DEFAULT_MAX_ANSWER_LENGTH,
    ) -> str:
        """
        Retrieves information on all symbols/code entities, i.e. classes, methods, attributes, variables, etc.
        with the given name.
        The returned symbol location information can subsequently be used to edit the returned symbols
        or to retrieve further information using other tools.
        If you already anticipate that you will need to reference children of the symbol (like methods or fields contained in a class),
        you can specify a depth > 0.

        :param name: the name of the symbols to find
        :param depth: specifies the depth up to which descendants of the symbol are to be retrieved
            (e.g. depth 1 will retrieve methods and attributes for the case where the symbol refers to a class).
            Provide a non-zero depth if you intend to subsequently query symbols that are contained in the
            retrieved symbol.
        :param dir_relative_path: pass a directory relative path to only consider symbols within this directory.
            If None, the entire codebase will be considered.
        :param include_body: whether to include the body of all symbols in the result. You should only use this
            if you actually need the body of the symbol for the task at hand (for example, for a deep analysis
            of the functionality or for an editing task).
        :param include_kinds: an optional list of ints representing the LSP symbol kind.
            If provided, only symbols of the given kinds will be included in the result.
            Valid kinds:
            1=file, 2=module, 3=namespace, 4=package, 5=class, 6=method, 7=property, 8=field, 9=constructor, 10=enum,
            11=interface, 12=function, 13=variable, 14=constant, 15=string, 16=number, 17=boolean, 18=array, 19=object,
            20=key, 21=null, 22=enum member, 23=struct, 24=event, 25=operator, 26=type parameter
        :param exclude_kinds: If provided, symbols of the given kinds will be excluded from the result.
            Takes precedence over include_kinds.
        :param substring_matching: whether to use substring matching for the symbol name.
            If True, the symbol name will be matched if it contains the given name as a substring.
        :param max_answer_chars: if the output is longer than this number of characters,
            no content will be returned. Don't adjust unless there is really no other way to get the content
            required for the task. Instead, if the output is too long, you should
            make a stricter query.
        :return: a list of symbols (with symbol locations) that match the given name in JSON format
        """
        include_kinds = cast(list[SymbolKind] | None, include_kinds)
        exclude_kinds = cast(list[SymbolKind] | None, exclude_kinds)
        symbols = self.symbol_manager.find_by_name(
            name,
            include_body=include_body,
            include_kinds=include_kinds,
            exclude_kinds=exclude_kinds,
            substring_matching=substring_matching,
            dir_relative_path=dir_relative_path,
        )
        symbol_dicts = [s.to_dict(kind=True, location=True, depth=depth, include_body=include_body) for s in symbols]
        result = json.dumps(symbol_dicts)
        return self._limit_length(result, max_answer_chars)


class FindReferencingSymbolsTool(Tool):
    """
    Finds symbols that reference the symbol at the given location (optionally filtered by type).
    """

    def apply(
        self,
        relative_path: str,
        line: int,
        column: int,
        include_body: bool = False,
        include_kinds: list[int] | None = None,
        exclude_kinds: list[int] | None = None,
        max_answer_chars: int = _DEFAULT_MAX_ANSWER_LENGTH,
    ) -> str:
        """
        Finds symbols that reference the symbol at the given location.
        Note that among other kinds of references, this function can be used to find (direct) subclasses of a class,
        as subclasses are referencing symbols that have the kind class.

        :param relative_path: the relative path to the file containing the symbol
        :param line: the line number
        :param column: the column
        :param include_body: whether to include the body of the symbols in the result.
            Note that this might lead to a very long output, so you should only use this if you actually need the body
            of the referencing symbols for the task at hand. Usually it is a better idea to find
            the referencing symbols without the body and then use the find_symbol tool to get the body of
            specific symbols if needed.
        :param include_kinds: an optional list of integers representing the LSP symbol kinds to include.
            If provided, only symbols of the given kinds will be included in the result.
            Valid kinds:
            1=file, 2=module, 3=namespace, 4=package, 5=class, 6=method, 7=property, 8=field, 9=constructor, 10=enum,
            11=interface, 12=function, 13=variable, 14=constant, 15=string, 16=number, 17=boolean, 18=array, 19=object,
            20=key, 21=null, 22=enum member, 23=struct, 24=event, 25=operator, 26=type parameter
        :param exclude_kinds: If provided, symbols of the given kinds will be excluded from the result.
            Takes precedence over include_kinds.
        :param max_answer_chars: if the output is longer than this number of characters,
            no content will be returned. Don't adjust unless there is really no other way to get the content
            required for the task. Instead, if the output is too long, you should
            make a stricter query.
        :return: a list of JSON objects with the symbols referencing the requested symbol
        """
        include_kinds = cast(list[SymbolKind] | None, include_kinds)
        exclude_kinds = cast(list[SymbolKind] | None, exclude_kinds)
        symbols = self.symbol_manager.find_referencing_symbols(
            SymbolLocation(relative_path, line, column),
            include_body=include_body,
            include_kinds=include_kinds,
            exclude_kinds=exclude_kinds,
        )
        symbol_dicts = [s.to_dict(kind=True, location=True, depth=0, include_body=include_body) for s in symbols]
        result = json.dumps(symbol_dicts)
        return self._limit_length(result, max_answer_chars)


class ReplaceSymbolBodyTool(Tool):
    """
    Replaces the full definition of a symbol.
    """

    def apply(
        self,
        relative_path: str,
        line: int,
        column: int,
        body: str,
    ) -> str:
        """
        Replaces the body of the symbol at the given location.
        Important: Do not try to guess symbol locations but instead use the find_symbol tool to get the correct location.

        :param relative_path: the relative path to the file containing the symbol
        :param line: the line number
        :param column: the column
        :param body: the new symbol body. Important: Provide the correct level of indentation
            (as the original body). Note that the first line must not be indented (i.e. no leading spaces).
        """
        self.symbol_manager.replace_body(
            SymbolLocation(relative_path, line, column),
            body=body,
        )
        return SUCCESS_RESULT


class InsertAfterSymbolTool(Tool):
    """
    Inserts content after the end of the definition of a given symbol.
    """

    def apply(
        self,
        relative_path: str,
        line: int,
        column: int,
        body: str,
    ) -> str:
        """
        Inserts the given body/content after the end of the definition of the given symbol (via the symbol's location).
        A typical use case is to insert a new class, function, method, field or variable assignment.

        :param relative_path: the relative path to the file containing the symbol
        :param line: the line number
        :param column: the column
        :param body: the body/content to be inserted
        """
        location = SymbolLocation(relative_path, line, column)
        self.symbol_manager.insert_after(
            location,
            body=body,
        )
        return SUCCESS_RESULT


class InsertBeforeSymbolTool(Tool):
    """
    Inserts content before the beginning of the definition of a given symbol.
    """

    def apply(
        self,
        relative_path: str,
        line: int,
        column: int,
        body: str,
    ) -> str:
        """
        Inserts the given body/content before the beginning of the definition of the given symbol (via the symbol's location).
        A typical use case is to insert a new class, function, method, field or variable assignment.
        It also can be used to insert a new import statement before the first symbol in the file.

        :param relative_path: the relative path to the file containing the symbol
        :param line: the line number
        :param column: the column
        :param body: the body/content to be inserted
        """
        self.symbol_manager.insert_before(
            SymbolLocation(relative_path, line, column),
            body=body,
        )
        return SUCCESS_RESULT


class DeleteLinesTool(Tool):
    """
    Deletes a range of lines within a file.
    """

    def apply(
        self,
        relative_path: str,
        start_line: int,
        end_line: int,
    ) -> str:
        """
        Deletes the given lines in the file.
        Requires that the same range of lines was previously read using the `read_file` tool to verify correctness
        of the operation.

        :param relative_path: the relative path to the file
        :param start_line: the 0-based index of the first line to be deleted
        :param end_line: the 0-based index of the last line to be deleted
        """
        if not self.agent.lines_read.were_lines_read(relative_path, (start_line, end_line)):
            read_lines_tool = self.agent.get_tool(ReadFileTool)
            return f"Error: Must call `{read_lines_tool.get_name()}` first to read exactly the affected lines."
        self.symbol_manager.delete_lines(relative_path, start_line, end_line)
        return SUCCESS_RESULT


class ReplaceLinesTool(Tool):
    """
    Replaces a range of lines within a file with new content.
    """

    def apply(
        self,
        relative_path: str,
        start_line: int,
        end_line: int,
        content: str,
    ) -> str:
        """
        Replaces the given range of lines in the given file.
        Requires that the same range of lines was previously read using the `read_file` tool to verify correctness
        of the operation.

        :param relative_path: the relative path to the file
        :param start_line: the 0-based index of the first line to be deleted
        :param end_line: the 0-based index of the last line to be deleted
        :param content: the content to insert
        """
        if not content.endswith("\n"):
            content += "\n"
        result = self.agent.get_tool(DeleteLinesTool).apply(relative_path, start_line, end_line)
        if result != SUCCESS_RESULT:
            return result
        self.agent.get_tool(InsertAtLineTool).apply(relative_path, start_line, content)
        return SUCCESS_RESULT


class InsertAtLineTool(Tool):
    """
    Inserts content at a given line in a file.
    """

    def apply(
        self,
        relative_path: str,
        line: int,
        content: str,
    ) -> str:
        """
        Inserts the given content at the given line in the file, pushing existing content of the line down.
        In general, symbolic insert operations like insert_after_symbol or insert_before_symbol should be preferred if you know which
        symbol you are looking for.
        However, this can also be useful for small targeted edits of the body of a longer symbol (without replacing the entire body).

        :param relative_path: the relative path to the file
        :param line: the 0-based index of the line to insert content at
        :param content: the content to be inserted
        """
        if not content.endswith("\n"):
            content += "\n"
        self.symbol_manager.insert_at_line(relative_path, line, content)
        return SUCCESS_RESULT


class CheckOnboardingPerformedTool(Tool):
    """
    Checks whether the onboarding was already performed.
    """

    def apply(self) -> str:
        """
        Check if onboarding was performed yet.
        You should always call this tool in the beginning of the conversation,
        before any question about code or the project is asked.
        You will call this tool only once per conversation.
        """
        list_memories_tool = self.agent.get_tool(ListMemoriesTool)
        memories = json.loads(list_memories_tool.apply())
        if len(memories) == 0:
            return (
                "Onboarding not performed yet (no memories available). "
                + "You should perform onboarding by calling the `onboarding` tool before proceeding with the task."
            )
        else:
            return "Onboarding already performed, no need to perform it again."


class OnboardingTool(Tool):
    """
    Performs onboarding (identifying the project structure and essential tasks, e.g. for testing or building).
    """

    def apply(self) -> str:
        """
        Call this tool if onboarding was not performed yet.
        You will call this tool at most once per conversation.

        :return: instructions on how to create the onboarding information
        """
        system = platform.system()
        return self.prompt_factory.create_onboarding_prompt(system=system)


class WriteMemoryTool(Tool):
    """
    Writes a named memory (for future reference) to Serena's project-specific memory store.
    """

    def apply(self, memory_file_name: str, content: str, max_answer_chars: int = _DEFAULT_MAX_ANSWER_LENGTH) -> str:
        """
        Write some information about this project that can be useful for future tasks to a memory file.
        The information should be short and to the point.
        The memory file name should be meaningful, such that from the name you can infer what the information is about.
        It is better to have multiple small memory files than to have a single large one because
        memories will be read one by one and we only ever want to read relevant memories.

        This tool is either called during the onboarding process or when you have identified
        something worth remembering about the project from the past conversation.
        """
        if len(content) > max_answer_chars:
            raise ValueError(
                f"Content for {memory_file_name    } is too long. Max length is {max_answer_chars} characters. "
                + "Please make the content shorter."
            )

        return self.memories_manager.save_memory(memory_file_name, content)


class ReadMemoryTool(Tool):
    """
    Reads the memory with the given name from Serena's project-specific memory store.
    """

    def apply(self, memory_file_name: str, max_answer_chars: int = _DEFAULT_MAX_ANSWER_LENGTH) -> str:
        """
        Read the content of a memory file. This tool should only be used if the information
        is relevant to the current task. You can infer whether the information
        is relevant from the memory file name.
        You should not read the same memory file multiple times in the same conversation.
        """
        return self.memories_manager.load_memory(memory_file_name)


class ListMemoriesTool(Tool):
    """
    Lists memories in Serena's project-specific memory store.
    """

    def apply(self) -> str:
        """
        List available memories. Any memory can be read using the `read_memory` tool.
        """
        return json.dumps(self.memories_manager.list_memories())


class DeleteMemoryTool(Tool):
    """
    Deletes a memory from Serena's project-specific memory store.
    """

    def apply(self, memory_file_name: str) -> str:
        """
        Delete a memory file. Should only happen if a user asks for it explicitly,
        for example by saying that the information retrieved from a memory file is no longer correct
        or no longer relevant for the project.
        """
        return self.memories_manager.delete_memory(memory_file_name)


class ThinkAboutCollectedInformationTool(Tool):
    """
    Thinking tool for pondering the completeness of collected information.
    """

    def apply(self) -> str:
        """
        Think about the collected information and whether it is sufficient and relevant.
        This tool should ALWAYS be called after you have completed a non-trivial sequence of searching steps like
        find_symbol, find_referencing_symbols, search_files_for_pattern, read_file, etc.
        """
        return self.prompt_factory.create_think_about_collected_information()


class ThinkAboutTaskAdherenceTool(Tool):
    """
    Thinking tool for determining whether the agent is still on track with the current task.
    """

    def apply(self) -> str:
        """
        Think about the task at hand and whether you are still on track.
        Especially important if the conversation has been going on for a while and there
        has been a lot of back and forth.

        This tool should ALWAYS be called before you insert, replace, or delete code.
        """
        return self.prompt_factory.create_think_about_task_adherence()


class ThinkAboutWhetherYouAreDoneTool(Tool):
    """
    Thinking tool for determining whether the task is truly completed.
    """

    def apply(self) -> str:
        """
        Think about whether you are done with the task.

        This tool should ALWAYS be called after you have completed a task or a subtask.
        """
        return self.prompt_factory.create_think_about_whether_you_are_done()


class SummarizeChangesTool(Tool):
    """
    Provides instructions for summarizing the changes made to the codebase.
    """

    def apply(self) -> str:
        """
        Summarize the changes you have made to the codebase.
        This tool should ALWAYS be called after you have fully completed any non-trivial coding task
        (but after the think_about_whether_you_are_done call).
        """
        return self.prompt_factory.create_summarize_changes()


class PrepareForNewConversationTool(Tool):
    """
    Provides instructions for preparing for a new conversation (in order to continue with the necessary context).
    """

    def apply(self) -> str:
        """
        Instructions for preparing for a new conversation. This tool should only be called on explicit user request.
        """
        return self.prompt_factory.create_prepare_for_new_conversation()


class SearchInAllCodeTool(Tool):
    """
    Performs a search for a pattern in all code files (and only in code files) in the project.
    """

    def apply(
        self,
        pattern: str,
        context_lines_before: int = 0,
        context_lines_after: int = 0,
        paths_include_glob: str | None = None,
        paths_exclude_glob: str | None = None,
        max_answer_chars: int = _DEFAULT_MAX_ANSWER_LENGTH,
    ) -> str:
        """
        Search for a pattern in all code files (and only in code files) in the project. Generally, symbolic operations like find_symbol or find_referencing_symbols
        should be preferred if you know which symbols you are looking for.
        If you have to look in non-code files (like notebooks, documentation, etc.), you should use the shell_command tool with grep or similar.
        This tool can be useful if you are looking for a specific pattern in the codebase that is not a symbol name.

        :param pattern: Regular expression pattern to search for, either as a compiled Pattern or string
        :param context_lines_before: Number of lines of context to include before each match
        :param context_lines_after: Number of lines of context to include after each match
        :param paths_include_glob: optional glob pattern specifying files to include in the search; if not provided, search globally.
        :param paths_exclude_glob: optional glob pattern specifying files to exclude from the search (takes precedence over paths_include_glob).
        :param max_answer_chars: if the output is longer than this number of characters,
            no content will be returned. Don't adjust unless there is really no other way to get the content
            required for the task. Instead, if the output is too long, you should
            make a stricter query.
        :return: A JSON object mapping file paths to lists of matched consecutive lines (with context, if requested).
        """
        matches = self.language_server.search_files_for_pattern(
            pattern=pattern,
            context_lines_before=context_lines_before,
            context_lines_after=context_lines_after,
            paths_include_glob=paths_include_glob,
            paths_exclude_glob=paths_exclude_glob,
        )
        # group matches by file
        file_to_matches: dict[str, list[str]] = defaultdict(list)
        for match in matches:
            assert match.source_file_path is not None
            file_to_matches[match.source_file_path].append(match.to_display_string())
        result = json.dumps(file_to_matches)
        return self._limit_length(result, max_answer_chars)


class ExecuteShellCommandTool(Tool):
    """
    Executes a shell command.
    """

    def apply(
        self,
        command: str,
        cwd: str | None = None,
        capture_stderr: bool = True,
        max_answer_chars: int = _DEFAULT_MAX_ANSWER_LENGTH,
    ) -> str:
        """
        Execute a shell command and return its output.

        IMPORTANT: you should always consider the memory about suggested shell commands before using this tool.
        If this memory was not loaded in the current conversation, you should load it using the `read_memory` tool
        before using this tool.

        You should have at least once looked at the suggested shell commands from the corresponding memory
        created during the onboarding process before using this tool.
        Never execute unsafe shell commands like `rm -rf /` or similar! Generally be very careful with deletions.

        :param command: the shell command to execute
        :param cwd: the working directory to execute the command in. If None, the project root will be used.
        :param capture_stderr: whether to capture and return stderr output
        :param max_answer_chars: if the output is longer than this number of characters,
            no content will be returned. Don't adjust unless there is really no other way to get the content
            required for the task.
        :return: a JSON object containing the command's stdout and optionally stderr output
        """
        _cwd = cwd or self.project_root
        result = execute_shell_command(command, cwd=_cwd, capture_stderr=capture_stderr)
        result = result.json()
        return self._limit_length(result, max_answer_chars)


def iter_tool_classes() -> Generator[type[Tool], None, None]:
    return iter_subclasses(Tool)


def print_tool_overview() -> None:
    _print_tool_overview(iter_tool_classes())


def _print_tool_overview(tools: Iterable[type[Tool] | Tool]) -> None:
    tool_dict: dict[str, type[Tool] | Tool] = {}
    for tool in tools:
        tool_dict[tool.get_name()] = tool
    for tool_name in sorted(tool_dict.keys()):
        tool = tool_dict[tool_name]
        print(f" * `{tool_name}`: {tool.get_tool_description().strip()}")


def _tuple_to_info(name: str, symbol_type: SymbolKind, line: int, column: int) -> dict[str, int | str]:
    return {"name": name, "symbol_kind": symbol_type, "line": line, "column": column}<|MERGE_RESOLUTION|>--- conflicted
+++ resolved
@@ -286,17 +286,10 @@
         """
         Applies the tool with the given arguments
         """
-<<<<<<< HEAD
         if not self.language_server.is_running():
             self.agent.reset_language_server()
 
-        apply_fn = getattr(self, "apply")
-        if apply_fn is None:
-            raise ValueError(f"apply not defined in {self}")
-
-=======
         apply_fn = self.get_apply_fn()
->>>>>>> 81e9d5a3
         if log_call:
             self._log_tool_application(inspect.currentframe())
         try:
